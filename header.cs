/*
 * Copyright 2014 Mikhail Shiryaev
 * 
 * Licensed under the Apache License, Version 2.0 (the "License");
 * you may not use this file except in compliance with the License.
 * You may obtain a copy of the License at
 * 
 *     http://www.apache.org/licenses/LICENSE-2.0
 * 
 * Unless required by applicable law or agreed to in writing, software
 * distributed under the License is distributed on an "AS IS" BASIS,
 * WITHOUT WARRANTIES OR CONDITIONS OF ANY KIND, either express or implied.
 * See the License for the specific language governing permissions and
 * limitations under the License.
 * 
 * 
 * Product  : Rapid SCADA
 * Module   : SCADA-Server
 * Summary  : The main form of the application
 * 
 * Author   : Mikhail Shiryaev
 * Created  : 2010/11/24
 * Modified : 2010, 2012-2014
<<<<<<< HEAD
 * ???
=======
 * !!!
>>>>>>> 8811555a
 */<|MERGE_RESOLUTION|>--- conflicted
+++ resolved
@@ -21,9 +21,6 @@
  * Author   : Mikhail Shiryaev
  * Created  : 2010/11/24
  * Modified : 2010, 2012-2014
-<<<<<<< HEAD
  * ???
-=======
  * !!!
->>>>>>> 8811555a
  */